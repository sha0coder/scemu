#!/bin/bash

set -x

export RUST_BACKTRACE=1
export RUST_LOG=info

cargo run --release \
    --target x86_64-apple-darwin \
    -- \
    -vv \
    --64bits \
    --trace /tmp/output.csv \
    --memory \
    --mxcsr 0x1FC00001FA0 \
    --base 0x7FFBF51D0000 \
    --exit 0xD95092E \
    --entry 0x7FFBF6205FF0 \
    --rax 0x7FFBF6205FF0 \
    --rbx 0x7FFE0385 \
    --rcx 0x7FFBF51D0000 \
    --rdx 0x1 \
    --rsp 0x4FD74FDE78 \
    --rbp 0x4FD74FE1B8 \
    --rsi 0x1 \
    --rdi 0x7FFE0384 \
    --r8 0x0 \
    --r9 0x0 \
    --r10 0xA440AE23305F3A70 \
    --r11 0x4FD74FDEE8 \
    --r12 0x7FFBF6205FF0 \
    --r13 0x176DB67A750 \
    --r14 0x7FFBF51D0000 \
    --r15 0x0 \
<<<<<<< HEAD
    --rflags 0x344 \
    --stack_address 0x4FD74FD000 \
    --filename ~/Desktop/enigma/surprise.dll
=======
    --stack_address 0x98EB5DD000 \
    --rflags 0x246 \
    --mxcsr 0x1FC00001FA0 \
    --filename ~/Downloads/enigma/haspemul.dll
    #--filename ~/Desktop/enigma/surprise.dll
>>>>>>> eda36d87
<|MERGE_RESOLUTION|>--- conflicted
+++ resolved
@@ -32,14 +32,6 @@
     --r13 0x176DB67A750 \
     --r14 0x7FFBF51D0000 \
     --r15 0x0 \
-<<<<<<< HEAD
     --rflags 0x344 \
     --stack_address 0x4FD74FD000 \
     --filename ~/Desktop/enigma/surprise.dll
-=======
-    --stack_address 0x98EB5DD000 \
-    --rflags 0x246 \
-    --mxcsr 0x1FC00001FA0 \
-    --filename ~/Downloads/enigma/haspemul.dll
-    #--filename ~/Desktop/enigma/surprise.dll
->>>>>>> eda36d87
